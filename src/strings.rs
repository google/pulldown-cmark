--- conflicted
+++ resolved
@@ -1,13 +1,5 @@
-<<<<<<< HEAD
-use std::ops::Deref;
-use std::borrow::{ToOwned, Borrow};
-use std::str::from_utf8;
-use std::hash::{Hash, Hasher};
+use std::borrow::{Borrow, ToOwned};
 use std::convert::{AsRef, TryFrom};
-=======
-use std::borrow::{Borrow, ToOwned};
-use std::convert::AsRef;
->>>>>>> 8e674460
 use std::fmt;
 use std::hash::{Hash, Hasher};
 use std::ops::Deref;
@@ -105,19 +97,10 @@
 impl<'a> std::clone::Clone for CowStr<'a> {
     fn clone(&self) -> Self {
         match self {
-<<<<<<< HEAD
-            CowStr::Boxed(s) => {
-                match InlineStr::try_from(&**s) {
-                    Ok(inline) => CowStr::Inlined(inline),
-                    Err(..) => CowStr::Boxed(s.clone()),
-                }
-            }
-=======
-            CowStr::Boxed(s) if s.len() < MAX_INLINE_STR_LEN => {
-                CowStr::Inlined(InlineStr::try_from_str(&**s).unwrap())
-            }
-            CowStr::Boxed(s) => CowStr::Boxed(s.clone()),
->>>>>>> 8e674460
+            CowStr::Boxed(s) => match InlineStr::try_from(&**s) {
+                Ok(inline) => CowStr::Inlined(inline),
+                Err(..) => CowStr::Boxed(s.clone()),
+            },
             CowStr::Borrowed(s) => CowStr::Borrowed(s),
             CowStr::Inlined(s) => CowStr::Inlined(*s),
         }
