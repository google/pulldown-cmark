--- conflicted
+++ resolved
@@ -2398,7 +2398,6 @@
     }
 }
 
-<<<<<<< HEAD
 const fn special_bytes() -> [bool; 256] {
     let mut bytes = [false; 256];
     bytes[b'<' as usize] = true;
@@ -2417,9 +2416,6 @@
     bytes
 }
 
-pub(crate) fn scalar_iterate_special_bytes<F, T>(bytes: &[u8], mut ix: usize, mut callback: F) -> (usize, Option<T>)
-    where F: FnMut(usize, u8) -> LoopInstruction<Option<T>> 
-=======
 pub(crate) fn scalar_iterate_special_bytes<F, T>(
     bytes: &[u8],
     mut ix: usize,
@@ -2427,7 +2423,6 @@
 ) -> (usize, Option<T>)
 where
     F: FnMut(usize, u8) -> LoopInstruction<Option<T>>,
->>>>>>> 8e674460
 {
     let special_bytes = special_bytes();
 
