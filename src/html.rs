--- conflicted
+++ resolved
@@ -23,14 +23,9 @@
 use std::collections::HashMap;
 use std::io::{self, Write};
 
-<<<<<<< HEAD
-use crate::parse::{Event, Tag, Alignment};
-use crate::parse::Event::{Start, End, Text, Html, InlineHtml, SoftBreak, HardBreak, FootnoteReference};
-=======
 use crate::parse::{LinkType, Event, Tag, Alignment};
 use crate::parse::Event::*;
 use crate::strings::CowStr;
->>>>>>> a7e29e25
 use crate::escape::{escape_html, escape_href};
 
 enum TableState {
@@ -230,7 +225,7 @@
                 escape_href(&mut self.writer, &dest)?;
                 if !title.is_empty() {
                     self.write(b"\" title=\"", false)?;
-                    escape_html(&mut self.writer, &title, false)?;
+                    escape_html(&mut self.writer, &title)?;
                 }
                 self.write(b"\">", false)
             }
