--- conflicted
+++ resolved
@@ -24,7 +24,6 @@
         b.iter(|| render_html(&input, opts));
     }
 
-<<<<<<< HEAD
     static DENSE_TEST_STRING: &str = "<html><head><title>our amazing blog!</title><head><body>happy you are here. this is my
         very personal blog. hope u enjoy it. this is me <img alt=\"holiday in greece\" src=\"holiday.jph\"/></body>";
     static DENSE_EXPECTED: &str = "&lt;html&gt;&lt;head&gt;&lt;title&gt;our amazing blog!&lt;/title&gt;&lt;head&gt;&lt;body&gt;happy you are here. this is my
@@ -78,7 +77,8 @@
             assert_eq!(buf, SPARSE_TEST_STRING);
             buf.clear();
         });
-=======
+    }
+}
     #[bench]
     fn paragraph_lots_unescapes(b: &mut test::Bencher) {
         let input = "This is by far my favourite unicode code point: &#xAAA; &#xAAA; &#xAAA; &#xAAA; &#xAAA; &#xAAA;
@@ -92,6 +92,5 @@
         let mut opts = Options::empty();
 
         b.iter(|| render_html(&input, opts));
->>>>>>> a7e29e25
     }
 }